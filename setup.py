--- conflicted
+++ resolved
@@ -25,19 +25,12 @@
     package_data={'': ['README.md'], 'bg_utils': ['thrift/*.thrift']},
     install_requires=[
         'brewtils>=2.3.0',
-<<<<<<< HEAD
-        'mongoengine',
-        'pika<1.0',
-        'ruamel.yaml',
-        'thriftpy',
-        'yapconf>=0.3.1',
-=======
         'mongoengine<0.16',
         'passlib<1.8',
+        'pika<1.0',
         'pytz<2019',
         'ruamel.yaml<0.16',
         'thriftpy<0.4',
         'yapconf>=0.3.3',
->>>>>>> 955ec0b1
     ]
 )