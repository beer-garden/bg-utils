--- conflicted
+++ resolved
@@ -182,18 +182,11 @@
     from pymongo.errors import ConnectionFailure, ServerSelectionTimeoutError
 
     try:
-<<<<<<< HEAD
         # Set timeouts here to a low value - we don't want to wait 30
         # seconds if there's no database
-        conn = connect(alias='aliveness', db=config.db_name,
-                       username=config.db_username, password=config.db_password,
-                       host=config.db_host, port=config.db_port,
-                       socketTimeoutMS=1000, serverSelectionTimeoutMS=1000)
-=======
-        connect(db=config.db.name,
-                socketTimeoutMS=1000, serverSelectionTimeoutMS=1000,
-                **config.db.connection)
->>>>>>> 8defcf31
+        conn = connect(alias='aliveness', db=config.db.name,
+                       socketTimeoutMS=1000, serverSelectionTimeoutMS=1000,
+                       **config.db.connection)
 
         # The 'connect' method won't actually fail
         # An exception won't be raised until we actually try to do something
@@ -206,9 +199,7 @@
 
     # Now register the default connection with real timeouts
     # Yes, mongoengine uses 'db' in connect and 'name' in register_connection
-    register_connection('default', name=config.db_name, host=config.db_host,
-                        port=config.db_port, username=config.db_username,
-                        password=config.db_password)
+    register_connection('default', name=config.db.name, **config.db.connection)
 
     _verify_db()
 
